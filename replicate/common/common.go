package common

import (
	v1 "k8s.io/api/core/v1"
	metav1 "k8s.io/apimachinery/pkg/apis/meta/v1"
	"strings"
)

type Replicator interface {
	Run()
	Synced() bool
	NamespaceAdded(ns *v1.Namespace)
}

func PreviouslyPresentKeys(object *metav1.ObjectMeta) (map[string]struct{}, bool) {
	keyList, ok := object.Annotations[ReplicatedKeysAnnotation]
	if !ok {
		return nil, false
	}

	keys := strings.Split(keyList, ",")
	out := make(map[string]struct{})

	for _, k := range keys {
		out[k] = struct{}{}
	}

	return out, true
}

<<<<<<< HEAD
func BuildStrictRegex(regex string) string {
	reg := strings.TrimSpace(regex)
	if !strings.HasPrefix(reg, "^") {
		reg = "^" + reg
	}
	if !strings.HasSuffix(reg, "$") {
		reg = reg + "$"
	}
	return reg
=======
func JSONPatchPathEscape(annotation string) string {
	return strings.ReplaceAll(annotation, "/", "~1")
>>>>>>> 4d8c08b6
}<|MERGE_RESOLUTION|>--- conflicted
+++ resolved
@@ -28,7 +28,6 @@
 	return out, true
 }
 
-<<<<<<< HEAD
 func BuildStrictRegex(regex string) string {
 	reg := strings.TrimSpace(regex)
 	if !strings.HasPrefix(reg, "^") {
@@ -38,8 +37,7 @@
 		reg = reg + "$"
 	}
 	return reg
-=======
+
 func JSONPatchPathEscape(annotation string) string {
 	return strings.ReplaceAll(annotation, "/", "~1")
->>>>>>> 4d8c08b6
 }